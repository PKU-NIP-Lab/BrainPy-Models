import brainpy as bp
import sys


def get_AdQuaIF(a=1, b=.1, a_0=.07,
                V_c=-50, V_rest=-65., V_reset=-68., V_th=-30.,
                R=1., C=10.,
                tau=10., tau_w=10.,
                t_refractory=0., noise=0., mode='scalar'):
    """Adaptive Quadratic Integrate-and-Fire neuron model.
        
    .. math::

        \\tau_m \\frac{d V}{d t}=a_0(V-V_{rest})(V-V_c) - R w + RI(t)
        
        \\tau_w \\frac{d w}{d t}=a(V-V_{rest}) - w + b \\tau_w \\sum \\delta (t-t^f)
    
    ST refers to neuron state, members of ST are listed below:
    
    =============== ================= =========================================================
    **Member name** **Initial Value** **Explanation**
    --------------- ----------------- ---------------------------------------------------------
    V               0.                Membrane potential.

    w               0.                Adaptation current.
    
    input           0.                External and synaptic input current.
    
    spike           0.                Flag to mark whether the neuron is spiking. 
    
                                      Can be seen as bool.
                             
    refractory      0.                Flag to mark whether the neuron is in refractory period. 
     
                                      Can be seen as bool.
                             
    t_last_spike    -1e7              Last spike time stamp.
    =============== ================= =========================================================
    
    Note that all ST members are saved as floating point type in BrainPy, 
    though some of them represent other data types (such as boolean).
    
    Args:
        a (float):
        b (float):
        a_0 (float): Coefficient describes membrane potential update. Larger than 0.
        V_c (float): Critical voltage for spike initiation. Must be larger than V_rest.
        V_rest (float): Resting potential.
        V_reset (float): Reset potential after spike.
        V_th (float): Threshold potential of spike.
        R (float): Membrane resistance.
        C (float): Membrane capacitance.
        tau (float): Membrane time constant. Compute by R * C.
        tau_w (float): Time constant of the adaptation current.
        t_refractory (int): Refractory period length.(ms)
        noise (float): noise.   
        
    Returns:
        bp.Neutype: return description of QuaIF model.
        
    References:
        .. [1] Gerstner, Wulfram, et al. Neuronal dynamics: From single 
               neurons to networks and models of cognition. Cambridge 
               University Press, 2014.
    """

    if mode == 'vector':
        raise ValueError("mode of function '%s' can not be '%s'." % (sys._getframe().f_code.co_name, mode))
    elif mode == 'matrix':
        raise ValueError("mode of function '%s' can not be '%s'." % (sys._getframe().f_code.co_name, mode))
    elif mode != 'scalar':
        raise ValueError("BrainPy does not support mode '%s'." % (mode))

    ST = bp.types.NeuState(
        {'V': 0, 'w': 0, 'input': 0, 'spike': 0, 'refractory': 0, 't_last_spike': -1e7}
    )

    @bp.integrate
<<<<<<< HEAD
    def int_V(V, _t_, w, I_ext):
        return (a_0 * (V - V_rest) * (V - V_c) - R * w + R * I_ext) / tau, noise / tau

    @bp.integrate
    def int_w(w, _t_, V):
        return (a * (V - V_rest) - w) / tau_w, noise / tau_w
=======
    def int_V(V, t, w, I_ext):  
        return (a_0* (V - V_rest)*(V-V_c) - R * w + R * I_ext) / tau, noise / tau

    @bp.integrate
    def int_w(w, t, V):
        return (a* (V - V_rest)-w) / tau_w, noise / tau_w
>>>>>>> 3eac548e

    def update(ST, _t):
        ST['spike'] = 0
        if _t - ST['t_last_spike'] <= t_refractory:
            ST['refractory'] = 1.
        else:
            ST['refractory'] = 0.
            w = int_w(ST['w'], _t, ST['V'])
            V = int_V(ST['V'], _t, w, ST['input'])
            if V >= V_th:
                V = V_reset
                w += b
                ST['spike'] = 1
                ST['t_last_spike'] = _t
            ST['V'] = V
            ST['w'] = w
        # reset input
        ST['input'] = 0.

    return bp.NeuType(name='AdQuaIF_neuron',
<<<<<<< HEAD
                      requires=dict(ST=ST),
                      steps=(update, reset),
                      mode=mode)
=======
                      ST=ST,
                      steps=update,
                      mode=mode)    
>>>>>>> 3eac548e
<|MERGE_RESOLUTION|>--- conflicted
+++ resolved
@@ -76,21 +76,12 @@
     )
 
     @bp.integrate
-<<<<<<< HEAD
-    def int_V(V, _t_, w, I_ext):
-        return (a_0 * (V - V_rest) * (V - V_c) - R * w + R * I_ext) / tau, noise / tau
-
-    @bp.integrate
-    def int_w(w, _t_, V):
-        return (a * (V - V_rest) - w) / tau_w, noise / tau_w
-=======
-    def int_V(V, t, w, I_ext):  
+    def int_V(V, t, w, I_ext):
         return (a_0* (V - V_rest)*(V-V_c) - R * w + R * I_ext) / tau, noise / tau
 
     @bp.integrate
     def int_w(w, t, V):
         return (a* (V - V_rest)-w) / tau_w, noise / tau_w
->>>>>>> 3eac548e
 
     def update(ST, _t):
         ST['spike'] = 0
@@ -111,12 +102,6 @@
         ST['input'] = 0.
 
     return bp.NeuType(name='AdQuaIF_neuron',
-<<<<<<< HEAD
-                      requires=dict(ST=ST),
-                      steps=(update, reset),
-                      mode=mode)
-=======
                       ST=ST,
                       steps=update,
-                      mode=mode)    
->>>>>>> 3eac548e
+                      mode=mode)    
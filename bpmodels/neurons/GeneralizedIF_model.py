--- conflicted
+++ resolved
@@ -112,31 +112,6 @@
     
     Note that all ST members are saved as floating point type in BrainPy, 
     though some of them represent other data types (such as boolean).
-<<<<<<< HEAD
-    
-    Args:
-        V_rest (float): Resting potential.
-        V_reset (float): Reset potential after spike.
-        V_th_inf (float): Target value of threshold potential V_th updating.
-        V_th_reset (float): Free parameter, should be larger than V_reset.
-        R (float): Membrane resistance.
-        C (float): Membrane capacitance.
-        tau (float): Membrane time constant. Compute by R * C.
-        a (float): Coefficient describes the dependence of V_th on membrane potential.
-        b (float): Coefficient describes V_th update.
-        k1 (float): Constant pf I1.
-        k2 (float): Constant of I2.
-        R1 (float): Free parameter. Describes dependence of I_1 reset value on I_1 value before spiking.
-        R2 (float): Free parameter. Describes dependence of I_2 reset value on I_2 value before spiking.
-        A1 (float): Free parameter.
-        A2 (float): Free parameter.
-        noise (float): noise.   
-        mode (str): Data structure of ST members.
-        
-    Returns:
-        bp.Neutype: return description of Generalized IF model.
-=======
->>>>>>> 080ea3cd
         
     References:
         .. [1] Mihalaş, Ştefan, and Ernst Niebur. "A generalized linear 

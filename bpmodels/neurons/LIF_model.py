--- conflicted
+++ resolved
@@ -92,14 +92,6 @@
             ST['V'] = V
         ST['input'] = 0.  # reset input here or it will be brought to next step
 
-<<<<<<< HEAD
-    if mode == 'scalar':
-        return bp.NeuType(name='LIF_neuron',
-                          ST=ST,
-                          steps=update,
-                          mode=mode)
-=======
->>>>>>> 711e3e22
     elif mode == 'vector':
 
         def update(ST, _t):
@@ -115,16 +107,7 @@
             ST['V'] = V
             ST['spike'] = is_spike
             ST['refractory'] = is_ref
-<<<<<<< HEAD
-            ST['input'] = 0.
-
-        return bp.NeuType(name='LIF',
-                         ST=ST,
-                         steps=update,
-                         mode='vector')
-=======
             ST['input'] = 0.  # reset input here or it will be brought to next step
->>>>>>> 711e3e22
     else:
         raise ValueError("BrainPy does not support mode '%s'." % (mode))
     

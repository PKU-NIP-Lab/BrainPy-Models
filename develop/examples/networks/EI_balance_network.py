--- conflicted
+++ resolved
@@ -16,17 +16,11 @@
 V_reset = -60.
 V_th = -50.
 
-
 class LIF(bp.NeuGroup):
     target_backend = 'general'
 
-    @staticmethod
-    def derivative(V, t, I_ext, V_rest, tau):
-        dvdt = (-V + V_rest + I_ext) / tau
-        return dvdt
-
-    def __init__(self, size, V_rest=V_rest, V_reset=V_reset,
-                 V_th=V_th, tau=tau, **kwargs):
+    def __init__(self, size, V_rest = V_rest, V_reset = V_reset,
+                 V_th = V_th, tau = tau, **kwargs):
         self.V_rest = V_rest
         self.V_reset = V_reset
         self.V_th = V_th
@@ -34,17 +28,14 @@
 
         self.V = bp.backend.zeros(size)
         self.input = bp.backend.zeros(size)
-        self.spike = bp.backend.zeros(size, dtype=bool)
+        self.spike = bp.backend.zeros(size, dtype = bool)
 
-<<<<<<< HEAD
-        self.integral = bp.odeint(self.derivative, method='rk4')
-        super(LIF, self).__init__(size=size, **kwargs)
-=======
+        super(LIF, self).__init__(size = size, **kwargs)
+
     @staticmethod
     @bp.odeint
     def integral(V, t, I_ext, V_rest, tau):
         return (-V + V_rest + I_ext) / tau
->>>>>>> 2ecfe150
 
     def update(self, _t):
         V = self.integral(self.V, _t, self.input, self.V_rest, self.tau)
@@ -54,22 +45,15 @@
         self.spike = sp
         self.input[:] = 0.
 
-
 tau_decay = 2.
 JE = 1 / np.sqrt(prob * N_E)
 JI = 1 / np.sqrt(prob * N_I)
 
-
 class Syn(bp.TwoEndConn):
     target_backend = 'general'
 
-    @staticmethod
-    def derivative(s, t, tau_decay):
-        dsdt = -s / tau_decay
-        return dsdt
-
     def __init__(self, pre, post, conn,
-                 tau_decay=tau_decay, w=0.,
+                 tau_decay = tau_decay, w = 0., 
                  **kwargs):
         self.tau_decay = tau_decay
         self.w = w
@@ -81,8 +65,12 @@
         self.s = bp.backend.zeros(self.size)
         self.g = bp.backend.zeros(self.size)
 
-        self.integral = bp.odeint(self.derivative, method='exponential_euler')
-        super(Syn, self).__init__(pre=pre, post=post, **kwargs)
+        super(Syn, self).__init__(pre = pre, post = post, **kwargs)
+    
+    @staticmethod
+    @bp.odeint(method = 'rk4')
+    def integral(s, t, tau):
+        return -s / tau
 
     def update(self, _t):
         for i in prange(self.size):
@@ -93,29 +81,29 @@
             post_id = self.post_ids[i]
             self.post.input[post_id] += g
 
-
-neu_E = LIF(N_E, monitors=['spike'])
-neu_I = LIF(N_I, monitors=['spike'])
+neu_E = LIF(N_E, monitors = ['spike'])
+neu_I = LIF(N_I, monitors = ['spike'])
 neu_E.V = V_rest + np.random.random(N_E) * (V_th - V_rest)
 neu_I.V = V_rest + np.random.random(N_I) * (V_th - V_rest)
 
-syn_E2E = Syn(pre=neu_E, post=neu_E,
-              conn=bp.connect.FixedProb(prob=prob))
-syn_E2I = Syn(pre=neu_E, post=neu_I,
-              conn=bp.connect.FixedProb(prob=prob))
-syn_I2E = Syn(pre=neu_I, post=neu_E,
-              conn=bp.connect.FixedProb(prob=prob))
-syn_I2I = Syn(pre=neu_I, post=neu_I,
-              conn=bp.connect.FixedProb(prob=prob))
+syn_E2E = Syn(pre = neu_E, post = neu_E,
+              conn = bp.connect.FixedProb(prob = prob))
+syn_E2I = Syn(pre = neu_E, post = neu_I,
+              conn = bp.connect.FixedProb(prob = prob))
+syn_I2E = Syn(pre = neu_I, post = neu_E,
+              conn = bp.connect.FixedProb(prob = prob))
+syn_I2I = Syn(pre = neu_I, post = neu_I,
+              conn = bp.connect.FixedProb(prob = prob))
 syn_E2E.w = JE
 syn_E2I.w = JE
 syn_I2E.w = -JI
 syn_I2I.w = -JI
 
-net = bp.Network(neu_E, neu_I,
-                 syn_E2E, syn_E2I,
+net = bp.Network(neu_E, neu_I, 
+                 syn_E2E, syn_E2I, 
                  syn_I2E, syn_I2I)
-net.run(500., inputs=[(neu_E, 'input', 3.), (neu_I, 'input', 3.)], report=True)
+net.run(500., inputs = [(neu_E, 'input', 3.), (neu_I, 'input', 3.)], report = True)
+
 
 fig, gs = bp.visualize.get_figure(4, 1, 2, 10)
 fig.add_subplot(gs[:3, 0])

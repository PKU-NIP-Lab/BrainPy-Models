--- conflicted
+++ resolved
@@ -20,11 +20,7 @@
 neu_post.V = bp.backend.ones(size) * -65.
 neu_post.t_refractory = 0.
 
-<<<<<<< HEAD
-syn_GABAa = brainmodels.synapses.GABAa2_vec(pre = neu_pre, post = neu_post, 
-=======
 syn_GABAa = brainmodels.synapses.GABAa2(pre = neu_pre, post = neu_post, 
->>>>>>> 4baf0ef3
                        conn = bp.connect.All2All(),
                        delay = 10., monitors = ['s'])
 

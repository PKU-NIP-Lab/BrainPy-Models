--- conflicted
+++ resolved
@@ -9,10 +9,5 @@
 from .alpha import *
 from .gap_junction import *
 from .STP import *
-<<<<<<< HEAD
 from .BCM_rule import *
-from .two_exponentials import *
-=======
-from .BCM import *
->>>>>>> f9b7e451
 from .voltage_jump import *
--- conflicted
+++ resolved
@@ -176,89 +176,9 @@
         super(AMPA2, self).__init__(pre=pre, post=post, **kwargs)
 
     def update(self, _t):
-<<<<<<< HEAD
         spike = bp.backend.unsqueeze(self.pre.spike, 1) * self.conn_mat
-=======
-        spike = bp.backend.upsqueeze(self.pre.spike, 1) * self.conn_mat
->>>>>>> 2ecfe150
         self.t_last_pre_spike = bp.backend.where(spike, _t, self.t_last_pre_spike)
         TT = ((_t - self.t_last_pre_spike) < self.T_duration) * self.T
         self.s = self.int_s(self.s, _t, TT, self.alpha, self.beta)
         self.g.push(self.g_max * self.s)
         self.post.input -= bp.backend.sum(self.g.pull(), 0) * (self.post.V - self.E)
-<<<<<<< HEAD
-
-'''
-class LIF2(bp.NeuGroup):
-    target_backend = 'general'
-
-    @staticmethod
-    def derivative(V, t, Iext, V_rest, R, tau):
-        return (-V + V_rest + R * Iext) / tau
-
-    def __init__(self, size, t_refractory=1., V_rest=0.,
-                 V_reset=-5., V_th=20., R=1., tau=10., **kwargs):
-        # parameters
-        self.V_rest = V_rest
-        self.V_reset = V_reset
-        self.V_th = V_th
-        self.R = R
-        self.tau = tau
-        self.t_refractory = t_refractory
-
-        # variables
-        num = bp.size2len(size)
-        self.t_last_spike = bp.backend.ones(num) * -1e7
-        self.input = bp.backend.zeros(num)
-        self.V = bp.backend.ones(num) * V_reset
-        self.refractory = bp.backend.zeros(num, dtype=bool)
-        self.spike = bp.backend.zeros(num, dtype=bool)
-
-        self.int_V = bp.odeint(self.derivative)
-        super(LIF2, self).__init__(size=size, **kwargs)
-
-    def update(self, _t):
-        refractory = (_t - self.t_last_spike) <= self.t_refractory
-        V = self.int_V(self.V, _t, self.input, self.V_rest, self.R, self.tau)
-        V = bp.backend.where(refractory, self.V, V)
-        spike = V >= self.V_th
-        self.t_last_spike = bp.backend.where(spike, _t, self.t_last_spike)
-        self.V = bp.backend.where(spike, self.V_reset, V)
-        self.refractory = refractory
-        self.input[:] = 0.
-        self.spike = spike
-
-
-import matplotlib.pyplot as plt
-
-duration = 100.
-dt = 0.02
-
-size = 10
-neu_pre = LIF2(size, monitors=['V', 'input', 'spike'], )
-neu_pre.V_rest = -65.
-neu_pre.V_reset = -70.
-neu_pre.V_th = -50.
-neu_pre.V = bp.backend.ones(size) * -65.
-neu_post = LIF2(size, monitors=['V', 'input', 'spike'], )
-
-syn_GABAb = AMPA1(pre=neu_pre, post=neu_post, conn=bp.connect.One2One(),
-                   delay=10., monitors=['s'], )
-
-net = bp.Network(neu_pre, syn_GABAb, neu_post)
-net.run(200, inputs=[(neu_pre, 'input', 25)], report=True)
-
-print(neu_pre.mon.spike.max())
-print(syn_GABAb.mon.s.max())
-
-bp.visualize.line_plot(net.ts, neu_pre.mon.V, show=True)
-
-# paint gabaa
-ts = net.ts
-# print(gabaa.mon.s.shape)
-plt.plot(ts, syn_GABAb.mon.s[:, 0, 0], label='s')
-plt.legend()
-plt.show()
-'''
-=======
->>>>>>> 2ecfe150

# -*- coding: utf-8 -*-


import brainpy as bp
from numba import prange

__all__ = [
    'LIF'
]


class LIF(bp.NeuGroup):
    """Leaky Integrate-and-Fire neuron model.

       .. math::

           \\tau \\frac{d V}{d t}=-(V-V_{rest}) + RI(t)

       **Neuron Parameters**

       ============= ============== ======== =========================================
       **Parameter** **Init Value** **Unit** **Explanation**
       ------------- -------------- -------- -----------------------------------------
       V_rest        0.             mV       Resting potential.

       V_reset       -5.            mV       Reset potential after spike.

       V_th          20.            mV       Threshold potential of spike.

       R             1.             \        Membrane resistance.

       tau           10.            \        Membrane time constant. Compute by R * C.

       t_refractory  5.             ms       Refractory period length.(ms)

       noise         0.             \        noise.

       mode          'scalar'       \        Data structure of ST members.
       ============= ============== ======== =========================================

       Returns:
           bp.Neutype: return description of LIF model.

       **Neuron State**

       ST refers to neuron state, members of ST are listed below:

       =============== ================= =========================================================
       **Member name** **Initial Value** **Explanation**
       --------------- ----------------- ---------------------------------------------------------
       V               0.                Membrane potential.

       input           0.                External and synaptic input current.

       spike           0.                Flag to mark whether the neuron is spiking.

                                         Can be seen as bool.

       refractory      0.                Flag to mark whether the neuron is in refractory period.

                                         Can be seen as bool.

       t_last_spike    -1e7              Last spike time stamp.
       =============== ================= =========================================================

       Note that all ST members are saved as floating point type in BrainPy,
       though some of them represent other data types (such as boolean).

       References:
           .. [1] Gerstner, Wulfram, et al. Neuronal dynamics: From single
                  neurons to networks and models of cognition. Cambridge
                  University Press, 2014.
       """

    target_backend = ['numpy', 'numba', 'numba-parallel', 'numba-cuda']

    @staticmethod
    def derivative(V, t, Iext, V_rest, R, tau):
<<<<<<< HEAD
        dV = (-V + V_rest + R * Iext) / tau
        return dV
=======
        dvdt = (-V + V_rest + R * Iext) / tau
        return dvdt
>>>>>>> 53f9866f

    def __init__(self, size, t_refractory=1., V_rest=0.,
                 V_reset=-5., V_th=20., R=1., tau=10., **kwargs):
        # parameters
        self.V_rest = V_rest
        self.V_reset = V_reset
        self.V_th = V_th
        self.R = R
        self.tau = tau
        self.t_refractory = t_refractory

        # variables
        num = bp.size2len(size)
        self.t_last_spike = bp.backend.ones(num) * -1e7
        self.input = bp.backend.zeros(num)
        self.refractory = bp.backend.zeros(num, dtype=bool)
        self.spike = bp.backend.zeros(num, dtype=bool)
        self.V = bp.backend.ones(num) * V_rest

        self.integral = bp.odeint(self.derivative)
        super(LIF, self).__init__(size=size, **kwargs)

    def update(self, _t):            
        for i in prange(self.size[0]):
            spike = 0.
            refractory = (_t - self.t_last_spike[i] <= self.t_refractory)
            if not refractory:
                V = self.integral(self.V[i], _t, self.input[i], self.V_rest, self.R, self.tau)
                spike = (V >= self.V_th)
                if spike:
                    V = self.V_reset
                    self.t_last_spike[i] = _t
                self.V[i] = V
            self.spike[i] = spike
            self.refractory[i] = refractory
            self.input[i] = 0.<|MERGE_RESOLUTION|>--- conflicted
+++ resolved
@@ -76,13 +76,8 @@
 
     @staticmethod
     def derivative(V, t, Iext, V_rest, R, tau):
-<<<<<<< HEAD
-        dV = (-V + V_rest + R * Iext) / tau
-        return dV
-=======
         dvdt = (-V + V_rest + R * Iext) / tau
         return dvdt
->>>>>>> 53f9866f
 
     def __init__(self, size, t_refractory=1., V_rest=0.,
                  V_reset=-5., V_th=20., R=1., tau=10., **kwargs):
